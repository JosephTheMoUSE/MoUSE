"""Module implementing spectrogram denoising methods."""
import cv2
import librosa
import numpy as np
<<<<<<< HEAD
# from scipy.ndimage.filters import _gaussian_kernel1d
=======
>>>>>>> 808178a3
from scipy.ndimage import correlate1d, correlate
from scipy.signal import fftconvolve
import torch

from mouse.utils import sound_util

<<<<<<< HEAD
# TODO check the performance of the gaussian_kernel1d
=======
>>>>>>> 808178a3
def gaussian_kernel1d(sigma, order, radius):
    """Generate a Gaussian kernel.
    A function to generate a Gaussian kernel, given sigma and radius.
    """
    kernel_size = 2*radius + 1
    x = np.arange(-radius, radius+1)
    kernel = np.exp(-(x**2) / (2 * sigma**2))
    kernel = kernel / np.sum(kernel)
    return kernel

# Bilateral filter.
def bilateral_filter(
    spectrogram: sound_util.SpectrogramData,
    d: int,
    sigma_color: float,
    sigma_space: float,
):
    """Perform in-place bilateral filtering on the given spectrogram.

    Parameters
    ----------
    spectrogram: sound_util.SpectrogramData
        The spectrogram to perform the denoising on.
    d : int
        A parameter passed to cv2.bilateralFilter.
    sigma_color : float
         A parameter passed to cv2.bilateralFilter.
    sigma_space : float
        A parameter passed to cv2.bilateralFilter.
    """
    spectrogram.spec = torch.tensor(
        cv2.bilateralFilter(
            src=spectrogram.spec.numpy(),
            d=d,
            sigmaColor=sigma_color,
            sigmaSpace=sigma_space,
        ))


# Short-duration transient suppression filter.
def _gaussian_filter(image, sigma_x, sigma_y, m):
    if m % 2 == 0:
        raise ValueError

    # Standard Gaussian filer is separable - we can compute it based on
    # two 1d Gaussian kernels instead of one 2d Gaussian kernel
    # which results in better complexity.
    gaussian_kernel_x = gaussian_kernel1d(sigma=sigma_x, order=0, radius=(m - 1) / 2)
    gaussian_kernel_y = gaussian_kernel1d(sigma=sigma_y, order=0, radius=(m - 1) / 2)
    result = correlate1d(input=image, weights=gaussian_kernel_x, axis=1)
    correlate1d(input=result, weights=gaussian_kernel_y, axis=0, output=result)
    return result


def _diagonal_gaussian_filter(image, sigma_x, sigma_y, m):
    if m % 2 == 0:
        raise ValueError

    r = range(-1 * (m - 1) // 2, (m + 1) // 2)
    # Paper suggests to have ony positive numbers for p and q but it doesn't
    # produce a diagonal kernel so both positive and negative are considered.
    diagonal_kernel = np.array([[
        np.exp(-(np.power((q - p) / sigma_x, 2) + np.power((q + p) / sigma_y, 2)))
        for p in r
    ]
                                for q in r])
    diagonal_kernel = diagonal_kernel / np.sum(diagonal_kernel)
    return correlate(image, diagonal_kernel)


def short_duration_transient_suppression_filter(spectrogram: sound_util.SpectrogramData,
                                                alpha: float,
                                                m: int = 3,
                                                a: float = None):
    """Perform in-place SDTS filtering on the given spectrogram.

    Based on:
    "Spectrogram denoising and automated extraction of the fundamental
    frequency variation of dolphin whistles".

    Parameters
    ----------
    spectrogram: sound_util.SpectrogramData
        The spectrogram to perform the denosing on.
    alpha : float
        Specifies "how much" of the unchanged spectrogram should be present in
        the filtered spectrogram. Should be between zero and one.
    m : int
        Size of the Gaussian kernels used in the method.
        Should be an odd number.
    a : float
        Needed for computing stds for Gaussian kernels. Default value is m / 10.

    Raises
    ------
    ValueError
        If m is an even number.
    """
    if m % 2 == 0:
        raise ValueError

    a = m / 10 if a is None else a

    horizontal_intermediate = _gaussian_filter(image=spectrogram.spec,
                                               sigma_x=a,
                                               sigma_y=6 * a,
                                               m=m)
    vertical_intermediate = _gaussian_filter(image=spectrogram.spec,
                                             sigma_x=6 * a,
                                             sigma_y=a,
                                             m=m)
    diagonal_intermediate_1 = _diagonal_gaussian_filter(image=spectrogram.spec,
                                                        sigma_x=a,
                                                        sigma_y=6 * a,
                                                        m=m)
    diagonal_intermediate_2 = _diagonal_gaussian_filter(image=spectrogram.spec,
                                                        sigma_x=6 * a,
                                                        sigma_y=a,
                                                        m=m)

    maximum = np.maximum(
        np.maximum(horizontal_intermediate, diagonal_intermediate_1),
        diagonal_intermediate_2,
    )
    spectrogram.spec = alpha * spectrogram.spec + (1 - alpha) * (maximum -
                                                                 vertical_intermediate)


# Noise gate denoising
def noise_gate_filter(
    spectrogram: sound_util.SpectrogramData,
    noise_spectrogram: sound_util.SpectrogramData,
    n_grad_freq: int,
    n_grad_time: int,
    n_std_thresh: float,
    noise_decrease: float,
    ref: float = 1.0,
    amin: float = 1e-20,
    top_db: float = 80.0,
):
    """Perform in-place noise gate filtering on the given spectrogram.

    The algorithm computes mean noise level for each frequency based on
    provided noise spectrogram and for each frequency attenuates values that
    are smaller than computed noise mean plus chosen number of noise stds.

    Parameters
    ----------
    spectrogram: sound_util.SpectrogramData
        The spectrogram to perform the denosing on.
    noise_spectrogram: sound_util.SpectrogramData
        Spectrogram with noise sample needed for computing noise stats.
    n_grad_freq: int
        How many frequency channels to smooth over with the mask.
    n_grad_time: int
        How many time channels to smooth over with the mask.
    n_std_thresh: float
        How many standard deviations louder than the mean dB of the noise
        (at each frequency level) the threshold should be set.
    noise_decrease: float
        To what extent the noise should be attenuated
        (1 means that all noise is attenuated).
    ref: float
        Parameter of dB conversion.
    amin: float
        Parameter of dB conversion.
    top_db: float
        Parameter of dB conversion.
    """
    noise_spec_db = librosa.core.amplitude_to_db(noise_spectrogram.spec.numpy(),
                                                 ref=ref,
                                                 amin=amin,
                                                 top_db=top_db)
    mean_freq_noise = np.mean(noise_spec_db, axis=1, keepdims=True)
    std_freq_noise = np.std(noise_spec_db, axis=1, keepdims=True)
    noise_threshold = mean_freq_noise + std_freq_noise * n_std_thresh
    spec_db = librosa.core.amplitude_to_db(spectrogram.spec.numpy(),
                                           ref=ref,
                                           amin=amin,
                                           top_db=top_db)

    # Calculate value which will be substituting noise
    mask_gain_db = np.min(spec_db)

    # Create a smoothing filter for the mask in time and frequency
    smoothing_filter = np.outer(
        np.concatenate([
            np.linspace(0, 1, n_grad_freq + 1, endpoint=False),
            np.linspace(1, 0, n_grad_freq + 1, endpoint=False),
        ])[1:],
        np.concatenate([
            np.linspace(0, 1, n_grad_time + 1, endpoint=False),
            np.linspace(1, 0, n_grad_time + 1, endpoint=False),
        ])[1:],
    )
    smoothing_filter = smoothing_filter / np.sum(smoothing_filter)

    # Calculate the threshold for each frequency/time bin
    db_threshold = np.repeat(
        noise_threshold,
        np.shape(spec_db)[1],
        axis=1,
    )

    # Mask if the signal is above the threshold
    mask = spec_db < db_threshold

    # Convolve the mask with a smoothing filter
    mask = fftconvolve(mask, smoothing_filter, mode="same")
    mask = mask * noise_decrease

    # Mask the signal
    spec_db_masked = spec_db * (1 - mask) + mask_gain_db * mask

    spectrogram.spec = torch.tensor(
        librosa.core.db_to_amplitude(spec_db_masked, ref=ref) *
        np.sign(spectrogram.spec.numpy()))<|MERGE_RESOLUTION|>--- conflicted
+++ resolved
@@ -2,20 +2,12 @@
 import cv2
 import librosa
 import numpy as np
-<<<<<<< HEAD
-# from scipy.ndimage.filters import _gaussian_kernel1d
-=======
->>>>>>> 808178a3
 from scipy.ndimage import correlate1d, correlate
 from scipy.signal import fftconvolve
 import torch
 
 from mouse.utils import sound_util
 
-<<<<<<< HEAD
-# TODO check the performance of the gaussian_kernel1d
-=======
->>>>>>> 808178a3
 def gaussian_kernel1d(sigma, order, radius):
     """Generate a Gaussian kernel.
     A function to generate a Gaussian kernel, given sigma and radius.
